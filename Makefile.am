--- conflicted
+++ resolved
@@ -110,10 +110,5 @@
 	@exit 1
 endif
 
-<<<<<<< HEAD
 clean-local: clean-local-p6est
-	rm -f *vtu *.visit *.p4c *.p4p *.p8c *.p8p
-=======
-clean-local:
-	rm -f ChangeLog *vtu *.visit *.p4c *.p4p *.p8c *.p8p
->>>>>>> a34cae6f
+	rm -f ChangeLog *vtu *.visit *.p4c *.p4p *.p8c *.p8p