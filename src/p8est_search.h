/*
  This file is part of p4est.
  p4est is a C library to manage a collection (a forest) of multiple
  connected adaptive quadtrees or octrees in parallel.

  Copyright (C) 2010 The University of Texas System
  Written by Carsten Burstedde, Lucas C. Wilcox, and Tobin Isaac

  p4est is free software; you can redistribute it and/or modify
  it under the terms of the GNU General Public License as published by
  the Free Software Foundation; either version 2 of the License, or
  (at your option) any later version.

  p4est is distributed in the hope that it will be useful,
  but WITHOUT ANY WARRANTY; without even the implied warranty of
  MERCHANTABILITY or FITNESS FOR A PARTICULAR PURPOSE.  See the
  GNU General Public License for more details.

  You should have received a copy of the GNU General Public License
  along with p4est; if not, write to the Free Software Foundation, Inc.,
  51 Franklin Street, Fifth Floor, Boston, MA 02110-1301, USA.
*/

#ifndef P8EST_SEARCH_H
#define P8EST_SEARCH_H

/** \file p8est_search.h
 * Search through quadrants, the local part of a forest, or the partition.
 *
 * This file provides several helper functions and recursive algorithms.
 * \ingroup p8est
 */

#include <p8est.h>

SC_EXTERN_C_BEGIN;

/** Find the lowest position tq in a quadrant array such that tq >= q.
 * \return  Returns the id of the matching quadrant
 *                  or -1 if not found or the array is empty.
 */
ssize_t             p8est_find_lower_bound (sc_array_t * array,
                                            const p8est_quadrant_t * q,
                                            size_t guess);

/** Find the highest position tq in a quadrant array such that tq <= q.
 * \return  Returns the id of the matching quadrant
 *                  or -1 if not found or the array is empty.
 */
ssize_t             p8est_find_higher_bound (sc_array_t * array,
                                             const p8est_quadrant_t * q,
                                             size_t guess);

<<<<<<< HEAD
/** Search a local quadrant by its cumulative number in the forest.
 *
 * We perform a binary search over the processor-local trees,
 * which means that it is advisable NOT to use this function if possible,
 * and to try to maintain O(1) tree context information in the calling code.
 *
 * \param [in]  p8est           Forest to be worked with.
 * \param [in]  cumulative_id   Cumulative index over all trees of quadrant.
 * \param [in,out] which_tree   If not NULL, the input value can be -1
 *                              or an initial guess for the quadrant's tree.
 *                              An initial guess must be the index of a
 *                              nonempty local tree.
 *                              Output is the tree of returned quadrant.
 * \param [out] quadrant_id     If not NULL, the number of quadrant in tree.
 * \return                      The identified quadrant.
 */
p8est_quadrant_t   *p8est_find_quadrant_cumulative (p8est_t * p8est,
                                                    p4est_locidx_t
                                                    cumulative_id,
                                                    p4est_topidx_t *
                                                    which_tree,
                                                    p4est_locidx_t *
                                                    quadrant_id);

/** Given a sorted \a array of quadrants that have a common ancestor at level
 * \a level, compute the \a indices of the first quadrant in each of the common
 * ancestor's children at level \a level + 1;
 * \param [in] array     The sorted array of quadrants of level > \a level.
=======
/** Given a sorted \b array of quadrants that have a common ancestor at level
 * \b level, compute the \b indices of the first quadrant in each of the common
 * ancestor's children at level \b level + 1.
 * \param [in] array     The sorted array of quadrants of level > \b level.
>>>>>>> 54646944
 * \param [in] level     The level at which there is a common ancestor.
 * \param [in,out] indices     The indices of the first quadrant in each of
 *                             the ancestors's children, plus an additional
 *                             index on the end.  The quadrants of \b array
 *                             that are descendants of child i have indices
 *                             between indices[i] and indices[i + 1] - 1.  If
 *                             indices[i] = indices[i+1], this indicates that
 *                             no quadrant in the array is contained in
 *                             child i.
 */
void                p8est_split_array (sc_array_t * array, int level,
                                       size_t indices[]);

/** Find the boundary points touched by a range of quadrants.
 *
 * Given two smallest quadrants, \b lq and \b uq, that mark the first and the
 * last quadrant in a range of quadrants, determine which portions of the tree
 * boundary the range touches.
 * \param [in] lq        The smallest quadrant at the start of the range: if
 *                       NULL, the tree's first quadrant is taken to be the
 *                       start of the range.
 * \param [in] uq        The smallest quadrant at the end of the range: if
 *                       NULL, the tree's last quadrant is taken to be the
 *                       end of the range.
 * \param [in] level     The level of the containing quadrant whose boundaries
 *                       are tested: 0 if we want to test the boundaries of the
 *                       whole tree.
 * \param [in,out] faces       An array of size 6 that is filled: faces[i] is
 *                             true if the range touches that face.
 * \param [in,out] edges       An array of size 12 that is filled: edges[i] is
 *                             true if the range touches that edge.
 * \param [in,out] corners     An array of size 8 that is filled: corners[i] is
 *                             true if the range touches that corner.
 *                             \b faces, \b edges or \b corners may be NULL.
 * \return  Returns an int32_t encoded with the same information in \b faces,
 *          \b edges and \b corners: the first (least) six bits represent the
 *          six faces, the next twelve bits represent the twelve edges, the
 *          next eight bits represent the eight corners.
 */
int32_t             p8est_find_range_boundaries (p8est_quadrant_t * lq,
                                                 p8est_quadrant_t * uq,
                                                 int level, int faces[],
                                                 int edges[], int corners[]);

/** Callback function to query the match of a "point" with a quadrant.
 *
 * This function can be called in two roles:  Per-quadrant, in which case the
 * parameter \b point is NULL, or per-point, possibly many times per quadrant.
 *
 * \param [in] p8est        The forest to be queried.
 * \param [in] which_tree   The tree id under consideration.
 * \param [in] quadrant     The quadrant under consideration.
 *                          This quadrant may be coarser than the quadrants
 *                          that are contained in the forest (an ancestor), in
 *                          which case it is a temporary variable and not part
 *                          of the forest storage.  Otherwise, it is a leaf and
 *                          points directly into the forest storage.
 * \param [in] local_num    If the quadrant is not a leaf, this is -1.  Otherwise
 *                          it is the (non-negative) index of the quadrant
 *                          relative to the processor-local quadrant storage.
 * \param [in] point        Representation of a "point"; user-defined.
 *                          If \b point is NULL, the callback may be used to
 *                          prepare quadrant-related search meta data.
 * \return                  If \b point is NULL, true if the search confined to
 *                          \b quadrant should be executed, false to skip it.
 *                          Else, true if point may be contained in the
 *                          quadrant and false otherwise; the return value has
 *                          no effect on a leaf.
 */
typedef int         (*p8est_search_query_t) (p8est_t * p8est,
                                             p4est_topidx_t which_tree,
                                             p8est_quadrant_t * quadrant,
                                             p4est_locidx_t local_num,
                                             void *point);

/** Search through the local part of a forest.
 * The search is especially efficient if multiple targets, called "points"
 * below, are searched for simultaneously.
 *
 * The search runs over all local quadrants and proceeds recursively top-down.
 * For each tree, it may start at the root of that tree, or further down at the
 * root of the subtree that contains all of the tree's local quadrants.
 * Likewise, some intermediate levels in the recursion may be skipped.
 * Its outer loop is thus a depth-first, processor-local forest traversal.
 * Each quadrant in that loop either is a leaf, or a (direct or indirect)
 * strict ancestor of a leaf.  On entering a new quadrant, a user-provided
 * quadrant-callback is executed.
 *
 * As a convenience, the user may provide anonymous "points" that are tracked
 * down the forest.  This way one search call may be used for multiple targets.
 * The set of points that potentially matches a given quadrant diminishes from
 * the root down to the leaves:  For each quadrant, an inner loop over the
 * potentially matching points executes a point-callback for each candidate
 * that determines whether the point may be a match.  If not, it is discarded
 * immediately, otherwise it is passed to the next finer level.
 * The callback is allowed to return true for the same point and more than one
 * quadrant; in this case more than one matching quadrant may be identified.
 * The callback is also allowed to return false for all children of a quadrant
 * that it returned true for earlier.
 * The points can really be anything, p4est does not perform any
 * interpretation, just passes the pointer along to the callback function.
 *
 * \param [in] p8est        The forest to be searched.
 * \param [in] search_quadrant_fn   Executed once for each quadrant that is
 *                          entered.  This quadrant is always local, if not
 *                          itself than at least one child of it.  If the
 *                          callback returns false, this quadrant and its
 *                          descendants are excluded from the search.
 *                          Its \b point argument is always NULL.
 *                          May be NULL in which case it is ignored.
 * \param [in] search_point_fn      If \b points is not NULL, must be not NULL.
 *                          Must return true for any possible matching point.
 *                          If \b points is NULL, this callback is ignored.
 * \param [in] points       User-defined array of "points".
 *                          If NULL, only the \b search_quadrant_fn callback
 *                          is executed.  If that is NULL, this function noops.
 *                          If not NULL, the \b search_point_fn is called on
 *                          its members during the search.
 */
void                p8est_search (p8est_t * p8est,
                                  p8est_search_query_t search_quadrant_fn,
                                  p8est_search_query_t search_point_fn,
                                  sc_array_t * points);

/** Callback function for the traversal recursion.
 * \param [in] p8est        The forest to traverse.
 *                          Its local quadrants are never accessed.
 * \param [in] which_tree   The tree number under consideration.
 * \param [in] quadrant     This quadrant is not from local forest storage,
 *                          and its user data is undefined.  It represents
 *                          the branch of the forest in the top-down recursion.
 * \param [in] pfirst       The lowest processor that owns part of \b quadrant.
 *                          Guaranteed to be non-empty.
 * \param [in] plast        The highest processor that owns part of \b quadrant.
 *                          Guaranteed to be non-empty.  If this is equal to
 *                          \b pfirst, then the recursion will stop for
 *                          quadrant's branch after this function returns.
 * \return                  If false, the recursion at quadrant is terminated.
 *                          If true, it continues if \b pfirst < \b plast.
 */
typedef int         (*p8est_traverse_query_t) (p8est_t * p8est,
                                               p4est_topidx_t which_tree,
                                               p8est_quadrant_t * quadrant,
                                               int pfirst, int plast);

/** Traverse the global partition top-down.
 * We proceed top-down through the partition, identically on all processors
 * except for the results of a user-provided callback.  The recursion will only
 * go down branches that are split between multiple processors.  The callback
 * function can be used to stop a branch recursion even for split branches.
 * \note Traversing the whole processor partition will likely by inefficient,
 *       so sensible use of the callback function is advised.
 * \param [in] p8est        The forest to traverse.
 *                          Its local quadrants are never accessed.
 * \param [in] traverse_fn  This function controls the recursion,
 *                          which only continues deeper if this
 *                          callback returns true for a branch quadrant.
 */
void                p8est_traverse (p8est_t * p8est,
                                    p8est_traverse_query_t traverse_fn);

SC_EXTERN_C_END;

#endif /* !P8EST_SEARCH_H */<|MERGE_RESOLUTION|>--- conflicted
+++ resolved
@@ -51,41 +51,10 @@
                                              const p8est_quadrant_t * q,
                                              size_t guess);
 
-<<<<<<< HEAD
-/** Search a local quadrant by its cumulative number in the forest.
- *
- * We perform a binary search over the processor-local trees,
- * which means that it is advisable NOT to use this function if possible,
- * and to try to maintain O(1) tree context information in the calling code.
- *
- * \param [in]  p8est           Forest to be worked with.
- * \param [in]  cumulative_id   Cumulative index over all trees of quadrant.
- * \param [in,out] which_tree   If not NULL, the input value can be -1
- *                              or an initial guess for the quadrant's tree.
- *                              An initial guess must be the index of a
- *                              nonempty local tree.
- *                              Output is the tree of returned quadrant.
- * \param [out] quadrant_id     If not NULL, the number of quadrant in tree.
- * \return                      The identified quadrant.
- */
-p8est_quadrant_t   *p8est_find_quadrant_cumulative (p8est_t * p8est,
-                                                    p4est_locidx_t
-                                                    cumulative_id,
-                                                    p4est_topidx_t *
-                                                    which_tree,
-                                                    p4est_locidx_t *
-                                                    quadrant_id);
-
-/** Given a sorted \a array of quadrants that have a common ancestor at level
- * \a level, compute the \a indices of the first quadrant in each of the common
- * ancestor's children at level \a level + 1;
- * \param [in] array     The sorted array of quadrants of level > \a level.
-=======
 /** Given a sorted \b array of quadrants that have a common ancestor at level
  * \b level, compute the \b indices of the first quadrant in each of the common
  * ancestor's children at level \b level + 1.
  * \param [in] array     The sorted array of quadrants of level > \b level.
->>>>>>> 54646944
  * \param [in] level     The level at which there is a common ancestor.
  * \param [in,out] indices     The indices of the first quadrant in each of
  *                             the ancestors's children, plus an additional
