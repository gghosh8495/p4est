/*
  This file is part of p4est.
  p4est is a C library to manage a collection (a forest) of multiple
  connected adaptive quadtrees or octrees in parallel.

  Copyright (C) 2010 The University of Texas System
  Written by Carsten Burstedde, Lucas C. Wilcox, and Tobin Isaac

  p4est is free software; you can redistribute it and/or modify
  it under the terms of the GNU General Public License as published by
  the Free Software Foundation; either version 2 of the License, or
  (at your option) any later version.

  p4est is distributed in the hope that it will be useful,
  but WITHOUT ANY WARRANTY; without even the implied warranty of
  MERCHANTABILITY or FITNESS FOR A PARTICULAR PURPOSE.  See the
  GNU General Public License for more details.

  You should have received a copy of the GNU General Public License
  along with p4est; if not, write to the Free Software Foundation, Inc.,
  51 Franklin Street, Fifth Floor, Boston, MA 02110-1301, USA.
*/

/** \file p8est_vtk.h
 *
 * Routines for printing a forest and associated fields to VTK format.
 *
 * \ingroup p8est
 */

#ifndef P8EST_VTK_H
#define P8EST_VTK_H

#include <p8est_geometry.h>
#include <p8est.h>

SC_EXTERN_C_BEGIN;

/** Opaque context type for writing VTK output with multiple function calls.
 */
typedef struct p8est_vtk_context p8est_vtk_context_t;

/** Write the p8est in VTK format.
 *
 * This is a convenience function for the special case of writing out
 * the tree id, quadrant level, and MPI rank only.
 * One file is written per MPI rank, and one meta file on rank 0.
 * The quadrants are scaled to length .95; see \ref p8est_vtk_write_header.
 * This function will abort if there is a file error.
 *
 * \param [in] p8est    The p8est to be written.
 * \param [in] geom     A p8est_geometry_t structure or NULL for vertex space
 *                      as defined by p8est->connectivity.
 * \param [in] filename The first part of the file name which will have the
 *                      MPI rank appended to it: The output file will be
 *                      filename_rank.vtu, and the meta file filename.pvtu.
 */
void                p8est_vtk_write_file (p8est_t * p8est,
                                          p8est_geometry_t * geom,
                                          const char *filename);

<<<<<<< HEAD
/** This writes out the p8est and any number of point fields in VTK format.
 *
 * This is a convenience function that will abort if there is a file error.
 *
 * \param [in] p8est    The p8est to be written.
 * \param [in] geom     A p8est_geometry_t structure or NULL for vertex space.
 * \param [in] scale    Double value between 0 and 1 to scale each quadrant.
 * \param [in] write_tree  Include the tree id as cell output field.
 * \param [in] write_level Include the tree levels as cell output field.
 * \param [in] write_rank  Include the MPI rank as cell output field.
 * \param [in] wrap_rank   The MPI rank is written module wrap_tree, or 0.
 * \param [in] num_point_scalars  Number of point scalar fields to write.
 * \param [in] num_point_vectors  Number of point vector fields to write.
 * \param [in] filename           First part of the name;
 *                                see p8est_vtk_write_file.
 *
 * The variable arguments need to be pairs of (fieldname, fieldvalues)
 * where the point scalars come first, followed by the point vectors.
 *
 * \note this function only supports point data; if cell data is required see
 * p8est_vtk_write_cell_data.
 */
void                p8est_vtk_write_all (p8est_t * p8est,
                                         p8est_geometry_t * geom,
                                         double scale,
                                         int write_tree, int write_level,
                                         int write_rank, int wrap_rank,
                                         int num_point_scalars,
                                         int num_point_vectors,
                                         const char *filename, ...);

/** This will write the header of the vtu file.
 *
 * Writing a VTK file is split into a few routines.
 * This allows there to be an arbitrary number of
 * fields.  The calling sequence would be something like
 *
 * \begincode
 * p8est_vtk_write_header (p8est, geom, 1., "output");
 * p8est_vtk_write_point_data (...);
 * p8est_vtk_write_cell_data (...);
 * ...
 * p8est_vtk_write_footer (p8est, "output");
 * \endcode
 *
 * \param p8est     The p8est to be written.
 * \param geom      A p8est_geometry_t structure or NULL for vertex space.
 * \param scale     The relative length factor of the quadrants.
 *                  Use 1.0 to fit quadrants exactly, less to create gaps.
 * \param filename  The first part of the name which will have
 *                  the proc number appended to it (i.e., the
 *                  output file will be filename_rank.vtu).
 *
 * \return          This returns 0 if no error and -1 if there is an error.
 */
int                 p8est_vtk_write_header (p8est_t * p8est,
                                            p8est_geometry_t * geom,
                                            double scale,
                                            const char *filename);

/** This will write custom cell data to the vtu file.
 *
 * There are options to have this function write
 * the tree id, quadrant level, or MPI rank without explicit input data.
 *
 * Writing a VTK file is split into a few routines.
 * This allows there to be an arbitrary number of
 * fields.
 *
 * \param p8est     The p8est to be written.
 * \param geom      A p8est_geometry_t structure or NULL for vertex space.
 * \param write_tree    Boolean to determine if the tree id should be output.
 * \param write_level   Boolean to determine if the tree levels should be output.
 * \param write_rank    Boolean to determine if the MPI rank should be output.
 * \param wrap_rank Number to wrap around the rank with a modulo operation.
 *                  Can be 0 for no wrapping.
 * \param num_cell_scalars Number of cell scalar datasets to output.
 * \param num_cell_vectors Number of cell vector datasets to output.
 * \param filename  The first part of the name which will have
 *                  the proc number appended to it (i.e., the
 *                  output file will be filename_rank.vtu).
 *
 * The variable arguments need to be pairs of (fieldname, fieldvalues)
 * where the cell scalar pairs come first, followed by the cell vector pairs.
 *
 * \return          This returns 0 if no error and -1 if there is an error.
 */
int                 p8est_vtk_write_cell_data (p8est_t * p8est,
                                               p8est_geometry_t * geom,
                                               const int write_tree,
                                               const int write_level,
                                               const int write_rank,
                                               const int wrap_rank,
                                               const int num_cell_scalars,
                                               const int num_cell_vectors,
                                               const char *filename, ...);

/** This will write custom point data to the vtu file.
 *
 * Writing a VTK file is split into a few routines.
 * This allows there to be an arbitrary number of
 * fields.
 *
 * \param p8est     The p8est to be written.
 * \param geom      A p8est_geometry_t structure or NULL for vertex space.
 * \param num_point_scalars Number of point scalar datasets to output.
 * \param num_point_vectors Number of point vector datasets to output.
 * \param filename  The first part of the name which will have
 *                  the proc number appended to it (i.e., the
 *                  output file will be filename_rank.vtu).
 *
 * The variable arguments need to be pairs of (fieldname, fieldvalues)
 * where the point scalar pairs come first, followed by the point vector pairs.
 *
 * \return          This returns 0 if no error and -1 if there is an error.
 */
int                 p8est_vtk_write_point_data (p8est_t * p8est,
                                                p8est_geometry_t * geom,
                                                const int num_point_scalars,
                                                const int num_point_vectors,
                                                const char *filename, ...);

/** TODO: Please document this function and
 *        add analogous function for cell data.
 */
int                 p8est_vtk_write_point_datav (p8est_t * p8est,
                                                 p8est_geometry_t * geom,
                                                 const int num_point_scalars,
                                                 const int num_point_vectors,
                                                 const char *filename,
                                                 va_list ap);

/** This will write a point scalar field to the vtu file.
 *
 * Writing a VTK file is split into a few routines.
 * This allows there to be an arbitrary number of fields.
 *
 * \param p8est     The p8est to be written.
 * \param geom      A p8est_geometry_t structure or NULL for vertex space.
 * \param filename  The first part of the name which will have
 *                  the proc number appended to it (i.e., the
 *                  output file will be filename_rank.vtu).
 * \param scalar_name The name of the scalar field.
 * \param values    The point values that will be written.
=======
/** The first call to write a VTK file using individual functions.
 *
 * Writing a VTK file is split into multiple functions that keep a context.
 * This is the first function that allocates the opaque context structure.
 * After allocation, further parameters can be set for the context.
 * Then, the header, possible data fields, and the footer must be written.
 * The process can be aborted any time by destroying the context.  In this
 * case, open files are closed cleanly with only partially written content.
 *
 * \param p4est     The p8est to be written.
 *                  If no geometry is specified in
 *                  \ref p8est_vtk_context_set_geom, we require
 *                  \b p8est->connectivity to have valid vertex arrays.
 * \param filename  The first part of the name which will have the processor
 *                  number appended to it (i.e., the output file will be
 *                  filename_rank.vtu).  The parallel meta-files for Paraview
 *                  and Visit use this basename too.
 *                  We copy this filename to internal storage, so it is not
 *                  needed to remain alive after calling this function.
 * \return          A VTK context fur further use.
 */
p8est_vtk_context_t *p8est_vtk_context_new (p8est_t * p4est,
                                            const char *filename);

/** Modify the geometry transformation registered in the context.
 * After \ref p8est_vtk_context_new, it is at the default NULL.
 * \param [in,out] cont         The context is modified.
 *                              It must not yet have been used to start writing
 *                              in \ref p8est_vtk_write_header.
 * \param geom      A \ref p8est_geometry_t structure, or NULL for vertex space.
 *                  If NULL, \b p8est->connectivity->vertices and
 *                  \b tree_to_vertex must be non-NULL.
 */
void                p8est_vtk_context_set_geom (p8est_vtk_context_t * cont,
                                                p8est_geometry_t * geom);

/** Modify the context parameter for scaling the quadrants.
 * After \ref p8est_vtk_context_new, it is at the default 0.95.
 * \param [in,out] cont         The context is modified.
 *                              It must not yet have been used to start writing
 *                              in \ref p8est_vtk_write_header.
 * \param [in] scale            Scale parameter must be in (0, 1].
 */
void                p8est_vtk_context_set_scale (p8est_vtk_context_t * cont,
                                                 double scale);

/** Modify the context parameter for expecting continuous point data.
 * If set to true, the point data is understood as a continuous field.
 * In this case, we can significantly reduce the file size when scale == 1.
 * For discontinuous point data, it should be set to false.
 * After \ref p8est_vtk_context_new, it is at the default false.
 * \param [in,out] cont         The context is modified.
 *                              It must not yet have been used to start writing
 *                              in \ref p8est_vtk_write_header.
 * \param [in] continuous       Boolean parameter.
 */
void                p8est_vtk_context_set_continuous (p8est_vtk_context_t *
                                                      cont, int continuous);
/** Cleanly destroy a \ref p8est_vtk_context_t structure.
 *
 * This function closes all the file pointers and frees the context.
 * Tt can be called even if the VTK output
 * has only been partially written, the files' content will be incomplete.
>>>>>>> 46766323
 *
 * \param[in] context     The VTK file context to be destroyed.
 */
void                p8est_vtk_context_destroy (p8est_vtk_context_t * context);

<<<<<<< HEAD
/** This will write a cell scalar field to the vtu file.
 *
 * Writing a VTK file is split into a few routines.
 * This allows there to be an arbitrary number of fields.
 *
 * \param p8est     The p8est to be written.
 * \param geom      A p8est_geometry_t structure or NULL for vertex space.
 * \param filename  The first part of the name which will have
 *                  the proc number appended to it (i.e., the
 *                  output file will be filename_rank.vtu).
 * \param scalar_name The name of the scalar field.
 * \param values    The cell values that will be written.
 *
 * \return          This returns 0 if no error and -1 if there is an error.
 */
int                 p8est_vtk_write_cell_scalar (p8est_t * p8est,
                                                 p8est_geometry_t * geom,
                                                 const char *filename,
                                                 const char *scalar_name,
                                                 const double *values);

/** This will write a 3-vector point field to the vtu file.
 *
 * Writing a VTK file is split into a few routines.
 * This allows there to be an arbitrary number of fields.
 *
 * \param p8est     The p8est to be written.
 * \param geom      A p8est_geometry_t structure or NULL for vertex space.
 * \param filename  The first part of the name which will have
 *                  the proc number appended to it (i.e., the
 *                  output file will be filename_rank.vtu).
 * \param vector_name The name of the vector field.
 * \param values    The point values that will be written.
=======
/** Write the VTK header.
 *
 * Writing a VTK file is split into a few routines.
 * This allows there to be an arbitrary number of
 * fields.  The calling sequence would be something like
>>>>>>> 46766323
 *
 *     vtk_context = p8est_vtk_context_new (p8est, "output");
 *     p8est_vtk_context_set_* (vtk_context, parameter);
 *     vtk_context = p8est_vtk_write_header (vtk_context, ...);
 *     if (vtk_context == NULL) { error; }
 *     vtk_context = p8est_vtk_write_cell_data (vtk_context, ...);
 *     if (vtk_context == NULL) { error; }
 *     vtk_context = p8est_vtk_write_point_data (vtk_context, ...);
 *     if (vtk_context == NULL) { error; }
 *     retval = p8est_vtk_write_footer (vtk_context);
 *     if (retval) { error; }
 *
 * \param [in,out] cont    A VTK context created by \ref p8est_vtk_context_new.
 *                         None of the vtk_write functions must have been called.
 *                         This context is the return value if no error occurs.
 *
 * \return          On success, an opaque context (p8est_vtk_context_t) pointer
 *                  that must be passed to subsequent p8est_vtk calls.  It is
 *                  required to call \ref p8est_vtk_write_footer eventually with
 *                  this value.  Returns NULL on error.
 */
p8est_vtk_context_t *p8est_vtk_write_header (p8est_vtk_context_t * cont);

/** Write VTK cell data.
 *
 * There are options to have this function write
 * the tree id, quadrant level, or MPI rank without explicit input data.
 *
 * Writing a VTK file is split into a few routines.
 * This allows there to be an arbitrary number of
 * fields.
 *
 * \param [in,out] cont    A VTK context created by \ref p8est_vtk_context_new.
 * \param [in] write_tree  Boolean to determine if the tree id should be output.
 * \param [in] write_level Boolean to determine if the tree levels should be output.
 * \param [in] write_rank  Boolean to determine if the MPI rank should be output.
 * \param [in] wrap_rank   Number to wrap around the rank with a modulo operation.
 *                         Can be 0 for no wrapping.
 * \param [in] num_cell_scalars Number of cell scalar datasets to output.
 * \param [in] num_cell_vectors Number of cell vector datasets to output.
 *
 * The variable arguments need to be pairs of (fieldname, fieldvalues), followed
 * by a final argument of the VTK context cont (same as the first argument).
 * The cell scalar pairs come first, followed by the cell vector pairs, then cont.
 * Each 'fieldname' argument shall be a char string containing the name of the data
 * contained in the following 'fieldvalues'.  Each of the 'fieldvalues'
 * arguments shall be an sc_array_t * holding double variables.  The number of
 * doubles in each sc_array must be exactly \a p4est->local_num_quadrants for
 * scalar data and \a 3*p4est->local_num_quadrants for vector data.
 *
 * \note The current p8est_vtk_context_t structure, \a cont, must be the first
 * and the last argument
 * of any call to this function; this argument is used to validate that the
 * correct number of variable arguments have been provided.
 *
 * \return          On success, the context that has been passed in.
 *                  On failure, returns NULL and deallocates the context.
 */
p8est_vtk_context_t *p8est_vtk_write_cell_dataf (p8est_vtk_context_t * cont,
                                                 int write_tree,
                                                 int write_level,
                                                 int write_rank,
                                                 int wrap_rank,
                                                 int num_cell_scalars,
                                                 int num_cell_vectors, ...);

/** Write VTK point data.
 *
 * Writing a VTK file is split into a few routines.
 * This allows there to be an arbitrary number of
 * fields.
 *
 * \param [in,out] cont    A VTK context created by \ref p8est_vtk_context_new.
 * \param [in] num_point_scalars Number of point scalar datasets to output.
 * \param [in] num_point_vectors Number of point vector datasets to output.
 *
 * The variable arguments need to be pairs of (fieldname, fieldvalues) where
 * the point scalar pairs come first, followed by the point vector pairs.  Each
 * 'fieldname' argument shall be a char string containing the name of the data
 * contained in the following 'fieldvalues'. Each of the 'fieldvalues'
 * arguments shall be an sc_array_t * holding double variables. The number of
 * doubles in each sc_array must be exactly the number of components (1 for
 * scalar and 3 for vector) times 8 times number of elements.
 *
 * \note The current
 * p8est_vtk_context_t structure, cont, must be the last argument of any call
 * to this function; this argument is used to validate that the correct number
 * of variable arguments have been provided.
 *
 * \note The number of point scalar data in each
 * sc_array must be exactly \a P8EST_CHILDREN*local_num_quadrants, and the
 * number of point vector data must be exactly \a
 * 3*P8EST_CHILDREN*local_num_quadrants. I.e. there must be data for every
 * corner of every quadrant in the \a p8est, even if the corner is shared by
 * multiple quadrants.
 *
 * \return          On success, the context that has been passed in.
 *                  On failure, returns NULL and deallocates the context.
 */
p8est_vtk_context_t *p8est_vtk_write_point_dataf (p8est_vtk_context_t * cont,
                                                  int num_point_scalars,
                                                  int num_point_vectors, ...);

<<<<<<< HEAD
/** This will write a 3-vector cell field to the vtu file.
 *
 * Writing a VTK file is split into a few routines.
 * This allows there to be an arbitrary number of fields.
 *
 * \param p8est     The p8est to be written.
 * \param geom      A p8est_geometry_t structure or NULL for vertex space.
 * \param filename  The first part of the name which will have
 *                  the proc number appended to it (i.e., the
 *                  output file will be filename_rank.vtu).
 * \param vector_name The name of the vector field.
 * \param values    The cell values that will be written.
 *
 * \return          This returns 0 if no error and -1 if there is an error.
 */
int                 p8est_vtk_write_cell_vector (p8est_t * p8est,
                                                 p8est_geometry_t * geom,
                                                 const char *filename,
                                                 const char *vector_name,
                                                 const double *values);

/** This will write the footer of the vtu file.
 *
 * Writing a VTK file is split into a few routines.
 * This allows there to be an arbitrary number of
 * fields.  To write out two fields the
 * calling sequence would be something like
 *
 * \begincode
 * p8est_vtk_write_header (p8est, ..., "output");
 * p8est_vtk_write_footer (p8est, "output");
 * \endcode
 *
 * \param p8est     The p8est to be written.
 * \param filename  The first part of the name which will have
 *                  the proc number appended to it (i.e., the
 *                  output file will be filename_rank.vtu).
=======
/** Write the VTU footer and clean up.
 *
 * Writing a VTK file is split into a few routines.
 * This function writes the footer information to the VTK file and cleanly
 * destroys the VTK context.
 *
 * \param [in] cont Context is deallocated before the function returns.
>>>>>>> 46766323
 *
 * \return          This returns 0 if no error and -1 if there is an error.
 */
int                 p8est_vtk_write_footer (p8est_vtk_context_t * cont);

SC_EXTERN_C_END;

#endif /* !P8EST_VTK_H */<|MERGE_RESOLUTION|>--- conflicted
+++ resolved
@@ -59,152 +59,6 @@
                                           p8est_geometry_t * geom,
                                           const char *filename);
 
-<<<<<<< HEAD
-/** This writes out the p8est and any number of point fields in VTK format.
- *
- * This is a convenience function that will abort if there is a file error.
- *
- * \param [in] p8est    The p8est to be written.
- * \param [in] geom     A p8est_geometry_t structure or NULL for vertex space.
- * \param [in] scale    Double value between 0 and 1 to scale each quadrant.
- * \param [in] write_tree  Include the tree id as cell output field.
- * \param [in] write_level Include the tree levels as cell output field.
- * \param [in] write_rank  Include the MPI rank as cell output field.
- * \param [in] wrap_rank   The MPI rank is written module wrap_tree, or 0.
- * \param [in] num_point_scalars  Number of point scalar fields to write.
- * \param [in] num_point_vectors  Number of point vector fields to write.
- * \param [in] filename           First part of the name;
- *                                see p8est_vtk_write_file.
- *
- * The variable arguments need to be pairs of (fieldname, fieldvalues)
- * where the point scalars come first, followed by the point vectors.
- *
- * \note this function only supports point data; if cell data is required see
- * p8est_vtk_write_cell_data.
- */
-void                p8est_vtk_write_all (p8est_t * p8est,
-                                         p8est_geometry_t * geom,
-                                         double scale,
-                                         int write_tree, int write_level,
-                                         int write_rank, int wrap_rank,
-                                         int num_point_scalars,
-                                         int num_point_vectors,
-                                         const char *filename, ...);
-
-/** This will write the header of the vtu file.
- *
- * Writing a VTK file is split into a few routines.
- * This allows there to be an arbitrary number of
- * fields.  The calling sequence would be something like
- *
- * \begincode
- * p8est_vtk_write_header (p8est, geom, 1., "output");
- * p8est_vtk_write_point_data (...);
- * p8est_vtk_write_cell_data (...);
- * ...
- * p8est_vtk_write_footer (p8est, "output");
- * \endcode
- *
- * \param p8est     The p8est to be written.
- * \param geom      A p8est_geometry_t structure or NULL for vertex space.
- * \param scale     The relative length factor of the quadrants.
- *                  Use 1.0 to fit quadrants exactly, less to create gaps.
- * \param filename  The first part of the name which will have
- *                  the proc number appended to it (i.e., the
- *                  output file will be filename_rank.vtu).
- *
- * \return          This returns 0 if no error and -1 if there is an error.
- */
-int                 p8est_vtk_write_header (p8est_t * p8est,
-                                            p8est_geometry_t * geom,
-                                            double scale,
-                                            const char *filename);
-
-/** This will write custom cell data to the vtu file.
- *
- * There are options to have this function write
- * the tree id, quadrant level, or MPI rank without explicit input data.
- *
- * Writing a VTK file is split into a few routines.
- * This allows there to be an arbitrary number of
- * fields.
- *
- * \param p8est     The p8est to be written.
- * \param geom      A p8est_geometry_t structure or NULL for vertex space.
- * \param write_tree    Boolean to determine if the tree id should be output.
- * \param write_level   Boolean to determine if the tree levels should be output.
- * \param write_rank    Boolean to determine if the MPI rank should be output.
- * \param wrap_rank Number to wrap around the rank with a modulo operation.
- *                  Can be 0 for no wrapping.
- * \param num_cell_scalars Number of cell scalar datasets to output.
- * \param num_cell_vectors Number of cell vector datasets to output.
- * \param filename  The first part of the name which will have
- *                  the proc number appended to it (i.e., the
- *                  output file will be filename_rank.vtu).
- *
- * The variable arguments need to be pairs of (fieldname, fieldvalues)
- * where the cell scalar pairs come first, followed by the cell vector pairs.
- *
- * \return          This returns 0 if no error and -1 if there is an error.
- */
-int                 p8est_vtk_write_cell_data (p8est_t * p8est,
-                                               p8est_geometry_t * geom,
-                                               const int write_tree,
-                                               const int write_level,
-                                               const int write_rank,
-                                               const int wrap_rank,
-                                               const int num_cell_scalars,
-                                               const int num_cell_vectors,
-                                               const char *filename, ...);
-
-/** This will write custom point data to the vtu file.
- *
- * Writing a VTK file is split into a few routines.
- * This allows there to be an arbitrary number of
- * fields.
- *
- * \param p8est     The p8est to be written.
- * \param geom      A p8est_geometry_t structure or NULL for vertex space.
- * \param num_point_scalars Number of point scalar datasets to output.
- * \param num_point_vectors Number of point vector datasets to output.
- * \param filename  The first part of the name which will have
- *                  the proc number appended to it (i.e., the
- *                  output file will be filename_rank.vtu).
- *
- * The variable arguments need to be pairs of (fieldname, fieldvalues)
- * where the point scalar pairs come first, followed by the point vector pairs.
- *
- * \return          This returns 0 if no error and -1 if there is an error.
- */
-int                 p8est_vtk_write_point_data (p8est_t * p8est,
-                                                p8est_geometry_t * geom,
-                                                const int num_point_scalars,
-                                                const int num_point_vectors,
-                                                const char *filename, ...);
-
-/** TODO: Please document this function and
- *        add analogous function for cell data.
- */
-int                 p8est_vtk_write_point_datav (p8est_t * p8est,
-                                                 p8est_geometry_t * geom,
-                                                 const int num_point_scalars,
-                                                 const int num_point_vectors,
-                                                 const char *filename,
-                                                 va_list ap);
-
-/** This will write a point scalar field to the vtu file.
- *
- * Writing a VTK file is split into a few routines.
- * This allows there to be an arbitrary number of fields.
- *
- * \param p8est     The p8est to be written.
- * \param geom      A p8est_geometry_t structure or NULL for vertex space.
- * \param filename  The first part of the name which will have
- *                  the proc number appended to it (i.e., the
- *                  output file will be filename_rank.vtu).
- * \param scalar_name The name of the scalar field.
- * \param values    The point values that will be written.
-=======
 /** The first call to write a VTK file using individual functions.
  *
  * Writing a VTK file is split into multiple functions that keep a context.
@@ -268,53 +122,16 @@
  * This function closes all the file pointers and frees the context.
  * Tt can be called even if the VTK output
  * has only been partially written, the files' content will be incomplete.
->>>>>>> 46766323
  *
  * \param[in] context     The VTK file context to be destroyed.
  */
 void                p8est_vtk_context_destroy (p8est_vtk_context_t * context);
 
-<<<<<<< HEAD
-/** This will write a cell scalar field to the vtu file.
- *
- * Writing a VTK file is split into a few routines.
- * This allows there to be an arbitrary number of fields.
- *
- * \param p8est     The p8est to be written.
- * \param geom      A p8est_geometry_t structure or NULL for vertex space.
- * \param filename  The first part of the name which will have
- *                  the proc number appended to it (i.e., the
- *                  output file will be filename_rank.vtu).
- * \param scalar_name The name of the scalar field.
- * \param values    The cell values that will be written.
- *
- * \return          This returns 0 if no error and -1 if there is an error.
- */
-int                 p8est_vtk_write_cell_scalar (p8est_t * p8est,
-                                                 p8est_geometry_t * geom,
-                                                 const char *filename,
-                                                 const char *scalar_name,
-                                                 const double *values);
-
-/** This will write a 3-vector point field to the vtu file.
- *
- * Writing a VTK file is split into a few routines.
- * This allows there to be an arbitrary number of fields.
- *
- * \param p8est     The p8est to be written.
- * \param geom      A p8est_geometry_t structure or NULL for vertex space.
- * \param filename  The first part of the name which will have
- *                  the proc number appended to it (i.e., the
- *                  output file will be filename_rank.vtu).
- * \param vector_name The name of the vector field.
- * \param values    The point values that will be written.
-=======
 /** Write the VTK header.
  *
  * Writing a VTK file is split into a few routines.
  * This allows there to be an arbitrary number of
  * fields.  The calling sequence would be something like
->>>>>>> 46766323
  *
  *     vtk_context = p8est_vtk_context_new (p8est, "output");
  *     p8est_vtk_context_set_* (vtk_context, parameter);
@@ -418,45 +235,6 @@
                                                   int num_point_scalars,
                                                   int num_point_vectors, ...);
 
-<<<<<<< HEAD
-/** This will write a 3-vector cell field to the vtu file.
- *
- * Writing a VTK file is split into a few routines.
- * This allows there to be an arbitrary number of fields.
- *
- * \param p8est     The p8est to be written.
- * \param geom      A p8est_geometry_t structure or NULL for vertex space.
- * \param filename  The first part of the name which will have
- *                  the proc number appended to it (i.e., the
- *                  output file will be filename_rank.vtu).
- * \param vector_name The name of the vector field.
- * \param values    The cell values that will be written.
- *
- * \return          This returns 0 if no error and -1 if there is an error.
- */
-int                 p8est_vtk_write_cell_vector (p8est_t * p8est,
-                                                 p8est_geometry_t * geom,
-                                                 const char *filename,
-                                                 const char *vector_name,
-                                                 const double *values);
-
-/** This will write the footer of the vtu file.
- *
- * Writing a VTK file is split into a few routines.
- * This allows there to be an arbitrary number of
- * fields.  To write out two fields the
- * calling sequence would be something like
- *
- * \begincode
- * p8est_vtk_write_header (p8est, ..., "output");
- * p8est_vtk_write_footer (p8est, "output");
- * \endcode
- *
- * \param p8est     The p8est to be written.
- * \param filename  The first part of the name which will have
- *                  the proc number appended to it (i.e., the
- *                  output file will be filename_rank.vtu).
-=======
 /** Write the VTU footer and clean up.
  *
  * Writing a VTK file is split into a few routines.
@@ -464,7 +242,6 @@
  * destroys the VTK context.
  *
  * \param [in] cont Context is deallocated before the function returns.
->>>>>>> 46766323
  *
  * \return          This returns 0 if no error and -1 if there is an error.
  */
