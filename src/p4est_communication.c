--- conflicted
+++ resolved
@@ -35,26 +35,6 @@
 #endif
 
 void
-<<<<<<< HEAD
-p4est_comm_parallel_env_create (p4est_t * p4est, sc_MPI_Comm mpicomm)
-{
-  int                 mpiret;
-
-  /* duplicate MPI communicator */
-  mpiret = sc_MPI_Comm_dup (mpicomm, &(p4est->mpicomm));
-  SC_CHECK_MPI (mpiret);
-  p4est->mpicomm_owned = 1;
-
-  /* retrieve MPI information */
-  mpiret = sc_MPI_Comm_size (mpicomm, &(p4est->mpisize));
-  SC_CHECK_MPI (mpiret);
-  mpiret = sc_MPI_Comm_rank (mpicomm, &(p4est->mpirank));
-  SC_CHECK_MPI (mpiret);
-}
-
-void
-p4est_comm_parallel_env_free (p4est_t * p4est)
-=======
 p4est_comm_parallel_env_assign (p4est_t * p4est, sc_MPI_Comm mpicomm)
 {
   /* set MPI communicator */
@@ -78,18 +58,12 @@
 
 void
 p4est_comm_parallel_env_release (p4est_t * p4est)
->>>>>>> 5b3f4a3f
 {
   int                 mpiret;
 
   /* free MPI communicator if it's owned */
   if (p4est->mpicomm_owned) {
-<<<<<<< HEAD
-    mpiret = sc_MPI_Comm_free (&(p4est->mpicomm));
-    SC_CHECK_MPI (mpiret);
-=======
     mpiret = sc_MPI_Comm_free (&(p4est->mpicomm)); SC_CHECK_MPI (mpiret);
->>>>>>> 5b3f4a3f
   }
   p4est->mpicomm = sc_MPI_COMM_NULL;
   p4est->mpicomm_owned = 0;
@@ -99,23 +73,6 @@
   p4est->mpirank = sc_MPI_UNDEFINED;
 }
 
-<<<<<<< HEAD
-int
-p4est_comm_parallel_env_is_null (p4est_t * p4est)
-{
-  return (p4est->mpicomm == sc_MPI_COMM_NULL);
-}
-
-void
-p4est_comm_parallel_env_assign (p4est_t * p4est, sc_MPI_Comm mpicomm)
-{
-  int                 mpiret;
-
-  /* check if input MPI communicator has same size and same rank order */
-#ifdef P4EST_DEBUG
-  {
-    int                 result;
-=======
 void
 p4est_comm_parallel_env_replace (p4est_t * p4est, sc_MPI_Comm mpicomm)
 {
@@ -123,7 +80,6 @@
 #ifdef P4EST_ENABLE_DEBUG
   {
     int                 mpiret, result;
->>>>>>> 5b3f4a3f
 
     mpiret = sc_MPI_Comm_compare (p4est->mpicomm, mpicomm, &result);
     SC_CHECK_MPI (mpiret);
@@ -132,20 +88,6 @@
   }
 #endif
 
-<<<<<<< HEAD
-  /* free the current parallel environment */
-  p4est_comm_parallel_env_free (p4est);
-
-  /* assign MPI communicator of input, it is therefore not owned */
-  p4est->mpicomm = mpicomm;
-  p4est->mpicomm_owned = 0;
-
-  /* retrieve MPI information */
-  mpiret = sc_MPI_Comm_size (mpicomm, &(p4est->mpisize));
-  SC_CHECK_MPI (mpiret);
-  mpiret = sc_MPI_Comm_rank (mpicomm, &(p4est->mpirank));
-  SC_CHECK_MPI (mpiret);
-=======
   /* release the current parallel environment */
   p4est_comm_parallel_env_release (p4est);
 
@@ -327,7 +269,6 @@
 
   /* return that p4est exists on this rank */
   return 1;
->>>>>>> 5b3f4a3f
 }
 
 void
